--- conflicted
+++ resolved
@@ -198,13 +198,8 @@
 
 struct SurfaceData {
     // TODO: what lifetime should this be?
-<<<<<<< HEAD
     surface: WgpuWrapper<wgpu::Surface<'static>>,
-    format: TextureFormat,
-=======
-    surface: wgpu::Surface<'static>,
     configuration: SurfaceConfiguration,
->>>>>>> 512b7463
 }
 
 #[derive(Resource, Default)]
@@ -453,11 +448,6 @@
                     }
                 }
 
-<<<<<<< HEAD
-                SurfaceData {
-                    surface: WgpuWrapper::new(surface),
-                    format,
-=======
                 let configuration = wgpu::SurfaceConfiguration {
                     format,
                     width: window.physical_width,
@@ -498,9 +488,8 @@
                 render_device.configure_surface(&surface, &configuration);
 
                 SurfaceData {
-                    surface,
+                    surface: WgpuWrapper::new(surface),
                     configuration,
->>>>>>> 512b7463
                 }
             });
 
